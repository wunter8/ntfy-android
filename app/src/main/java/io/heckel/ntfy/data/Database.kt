--- conflicted
+++ resolved
@@ -13,8 +13,8 @@
     @ColumnInfo(name = "topic") val topic: String,
     @ColumnInfo(name = "instant") val instant: Boolean,
     @ColumnInfo(name = "mutedUntil") val mutedUntil: Long, // TODO notificationSound, notificationSchedule
-    @ColumnInfo(name = "upAppId") val upAppId: String?,
-    @ColumnInfo(name = "upConnectorToken") val upConnectorToken: String?,
+    @ColumnInfo(name = "upAppId") val upAppId: String?, // UnifiedPush application package name
+    @ColumnInfo(name = "upConnectorToken") val upConnectorToken: String?, // UnifiedPush connector token
     @Ignore val totalCount: Int = 0, // Total notifications
     @Ignore val newCount: Int = 0, // New notifications
     @Ignore val lastActive: Long = 0, // Unix timestamp
@@ -51,16 +51,13 @@
     @ColumnInfo(name = "notificationId") val notificationId: Int, // Android notification popup ID
     @ColumnInfo(name = "priority", defaultValue = "3") val priority: Int, // 1=min, 3=default, 5=max
     @ColumnInfo(name = "tags") val tags: String,
-<<<<<<< HEAD
+    @ColumnInfo(name = "click") val click: String, // URL/intent to open on notification click
     @ColumnInfo(name = "attachmentName") val attachmentName: String?, // Filename
     @ColumnInfo(name = "attachmentType") val attachmentType: String?, // MIME type
     @ColumnInfo(name = "attachmentSize") val attachmentSize: Long?, // Size in bytes
     @ColumnInfo(name = "attachmentExpires") val attachmentExpires: Long?, // Unix timestamp
     @ColumnInfo(name = "attachmentPreviewUrl") val attachmentPreviewUrl: String?,
     @ColumnInfo(name = "attachmentUrl") val attachmentUrl: String?,
-=======
-    @ColumnInfo(name = "click") val click: String, // URL/intent to open on notification click
->>>>>>> 01b39745
     @ColumnInfo(name = "deleted") val deleted: Boolean,
 )
 
