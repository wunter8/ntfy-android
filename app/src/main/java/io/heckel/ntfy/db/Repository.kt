package io.heckel.ntfy.db

import android.content.Context
import android.content.SharedPreferences
import android.os.Build
import androidx.annotation.WorkerThread
import androidx.appcompat.app.AppCompatDelegate
import androidx.lifecycle.*
import io.heckel.ntfy.util.Log
import io.heckel.ntfy.util.validUrl
import java.util.concurrent.ConcurrentHashMap
import java.util.concurrent.atomic.AtomicLong

class Repository(private val sharedPrefs: SharedPreferences, private val database: Database) {
    private val subscriptionDao = database.subscriptionDao()
    private val notificationDao = database.notificationDao()
    private val userDao = database.userDao()

    private val connectionStates = ConcurrentHashMap<Long, ConnectionState>()
    private val connectionStatesLiveData = MutableLiveData(connectionStates)
    val detailViewSubscriptionId = AtomicLong(0L) // Omg, what a hack ...

    init {
        Log.d(TAG, "Created $this")
    }

    fun getSubscriptionsLiveData(): LiveData<List<Subscription>> {
        return subscriptionDao
            .listFlow()
            .asLiveData()
            .combineWith(connectionStatesLiveData) { subscriptionsWithMetadata, _ ->
                toSubscriptionList(subscriptionsWithMetadata.orEmpty())
            }
    }

    fun getSubscriptionIdsWithInstantStatusLiveData(): LiveData<Set<Pair<Long, Boolean>>> {
        return subscriptionDao
            .listFlow()
            .asLiveData()
            .map { list -> list.map { Pair(it.id, it.instant) }.toSet() }
    }

    suspend fun getSubscriptions(): List<Subscription> {
        return toSubscriptionList(subscriptionDao.list())
    }

    suspend fun getSubscriptionIdsWithInstantStatus(): Set<Pair<Long, Boolean>> {
        return subscriptionDao
            .list()
            .map { Pair(it.id, it.instant) }.toSet()
    }

    fun getSubscription(subscriptionId: Long): Subscription? {
        return toSubscription(subscriptionDao.get(subscriptionId))
    }

    @Suppress("RedundantSuspendModifier")
    @WorkerThread
    suspend fun getSubscription(baseUrl: String, topic: String): Subscription? {
        return toSubscription(subscriptionDao.get(baseUrl, topic))
    }

    @Suppress("RedundantSuspendModifier")
    @WorkerThread
    suspend fun getSubscriptionByConnectorToken(connectorToken: String): Subscription? {
        return toSubscription(subscriptionDao.getByConnectorToken(connectorToken))
    }

    @Suppress("RedundantSuspendModifier")
    @WorkerThread
    suspend fun addSubscription(subscription: Subscription) {
        subscriptionDao.add(subscription)
    }

    @Suppress("RedundantSuspendModifier")
    @WorkerThread
    suspend fun updateSubscription(subscription: Subscription) {
        subscriptionDao.update(subscription)
    }

    @Suppress("RedundantSuspendModifier")
    @WorkerThread
    suspend fun removeSubscription(subscriptionId: Long) {
        subscriptionDao.remove(subscriptionId)
    }

    suspend fun getNotifications(): List<Notification> {
        return notificationDao.list()
    }

    fun getDeletedNotificationsWithAttachments(): List<Notification> {
        return notificationDao.listDeletedWithAttachments()
    }

<<<<<<< HEAD
    fun getDeletedNotificationsWithIcons(): List<Notification> {
        return notificationDao.listDeletedWithIcons()
=======
    fun getActiveIconUris(): Set<String> {
        return notificationDao.listActiveIconUris().toSet()
    }

    fun clearIconUri(uri: String) {
        notificationDao.clearIconUri(uri)
>>>>>>> c5701e5d
    }

    fun getNotificationsLiveData(subscriptionId: Long): LiveData<List<Notification>> {
        return notificationDao.listFlow(subscriptionId).asLiveData()
    }

    fun clearAllNotificationIds(subscriptionId: Long) {
        return notificationDao.clearAllNotificationIds(subscriptionId)
    }

    fun getNotification(notificationId: String): Notification? {
        return notificationDao.get(notificationId)
    }

    fun onlyNewNotifications(subscriptionId: Long, notifications: List<Notification>): List<Notification> {
        val existingIds = notificationDao.listIds(subscriptionId)
        return notifications.filterNot { existingIds.contains(it.id) }
    }

    @Suppress("RedundantSuspendModifier")
    @WorkerThread
    suspend fun addNotification(notification: Notification): Boolean {
        val maybeExistingNotification = notificationDao.get(notification.id)
        if (maybeExistingNotification != null) {
            return false
        }
        subscriptionDao.updateLastNotificationId(notification.subscriptionId, notification.id)
        notificationDao.add(notification)
        return true
    }

    fun updateNotification(notification: Notification) {
        notificationDao.update(notification)
    }

    fun undeleteNotification(notificationId: String) {
        notificationDao.undelete(notificationId)
    }

    fun markAsDeleted(notificationId: String) {
        notificationDao.markAsDeleted(notificationId)
    }

    fun markAllAsDeleted(subscriptionId: Long) {
        notificationDao.markAllAsDeleted(subscriptionId)
    }

    fun markAsDeletedIfOlderThan(subscriptionId: Long, olderThanTimestamp: Long) {
        notificationDao.markAsDeletedIfOlderThan(subscriptionId, olderThanTimestamp)
    }

    fun removeNotificationsIfOlderThan(subscriptionId: Long, olderThanTimestamp: Long) {
        notificationDao.removeIfOlderThan(subscriptionId, olderThanTimestamp)
    }

    fun removeAllNotifications(subscriptionId: Long) {
        notificationDao.removeAll(subscriptionId)
    }

    suspend fun getUsers(): List<User> {
        return userDao.list()
    }

    fun getUsersLiveData(): LiveData<List<User>> {
        return userDao.listFlow().asLiveData()
    }

    suspend fun addUser(user: User) {
        userDao.insert(user)
    }

    suspend fun updateUser(user: User) {
        userDao.update(user)
    }

    suspend fun getUser(baseUrl: String): User? {
        return userDao.get(baseUrl)
    }

    suspend fun deleteUser(baseUrl: String) {
        userDao.delete(baseUrl)
    }

    fun getPollWorkerVersion(): Int {
        return sharedPrefs.getInt(SHARED_PREFS_POLL_WORKER_VERSION, 0)
    }

    fun setPollWorkerVersion(version: Int) {
        sharedPrefs.edit()
            .putInt(SHARED_PREFS_POLL_WORKER_VERSION, version)
            .apply()
    }

    fun getDeleteWorkerVersion(): Int {
        return sharedPrefs.getInt(SHARED_PREFS_DELETE_WORKER_VERSION, 0)
    }

    fun setDeleteWorkerVersion(version: Int) {
        sharedPrefs.edit()
            .putInt(SHARED_PREFS_DELETE_WORKER_VERSION, version)
            .apply()
    }

    fun getAutoRestartWorkerVersion(): Int {
        return sharedPrefs.getInt(SHARED_PREFS_AUTO_RESTART_WORKER_VERSION, 0)
    }

    fun setAutoRestartWorkerVersion(version: Int) {
        sharedPrefs.edit()
            .putInt(SHARED_PREFS_AUTO_RESTART_WORKER_VERSION, version)
            .apply()
    }

    fun setMinPriority(minPriority: Int) {
        if (minPriority <= MIN_PRIORITY_ANY) {
            sharedPrefs.edit()
                .remove(SHARED_PREFS_MIN_PRIORITY)
                .apply()
        } else {
            sharedPrefs.edit()
                .putInt(SHARED_PREFS_MIN_PRIORITY, minPriority)
                .apply()
        }
    }

    fun getMinPriority(): Int {
        return sharedPrefs.getInt(SHARED_PREFS_MIN_PRIORITY, MIN_PRIORITY_ANY)
    }

    fun getAutoDownloadMaxSize(): Long {
        val defaultValue = if (Build.VERSION.SDK_INT <= Build.VERSION_CODES.P) {
            AUTO_DOWNLOAD_NEVER // Need to request permission on older versions
        } else {
            AUTO_DOWNLOAD_DEFAULT
        }
        return sharedPrefs.getLong(SHARED_PREFS_AUTO_DOWNLOAD_MAX_SIZE, defaultValue)
    }

    fun setAutoDownloadMaxSize(maxSize: Long) {
        sharedPrefs.edit()
            .putLong(SHARED_PREFS_AUTO_DOWNLOAD_MAX_SIZE, maxSize)
            .apply()
    }

    fun getAutoDeleteSeconds(): Long {
        return sharedPrefs.getLong(SHARED_PREFS_AUTO_DELETE_SECONDS, AUTO_DELETE_DEFAULT_SECONDS)
    }

    fun setAutoDeleteSeconds(seconds: Long) {
        sharedPrefs.edit()
            .putLong(SHARED_PREFS_AUTO_DELETE_SECONDS, seconds)
            .apply()
    }

    fun setDarkMode(mode: Int) {
        if (mode == AppCompatDelegate.MODE_NIGHT_FOLLOW_SYSTEM) {
            sharedPrefs.edit()
                .remove(SHARED_PREFS_DARK_MODE)
                .apply()
        } else {
            sharedPrefs.edit()
                .putInt(SHARED_PREFS_DARK_MODE, mode)
                .apply()
        }
    }

    fun getDarkMode(): Int {
        return sharedPrefs.getInt(SHARED_PREFS_DARK_MODE, AppCompatDelegate.MODE_NIGHT_FOLLOW_SYSTEM)
    }

    fun setConnectionProtocol(connectionProtocol: String) {
        sharedPrefs.edit()
            .putString(SHARED_PREFS_CONNECTION_PROTOCOL, connectionProtocol)
            .apply()
    }

    fun getConnectionProtocol(): String {
        return sharedPrefs.getString(SHARED_PREFS_CONNECTION_PROTOCOL, null) ?: CONNECTION_PROTOCOL_JSONHTTP
    }

    fun getBroadcastEnabled(): Boolean {
        return sharedPrefs.getBoolean(SHARED_PREFS_BROADCAST_ENABLED, true) // Enabled by default
    }

    fun setBroadcastEnabled(enabled: Boolean) {
        sharedPrefs.edit()
            .putBoolean(SHARED_PREFS_BROADCAST_ENABLED, enabled)
            .apply()
    }

    fun getRecordLogs(): Boolean {
        return sharedPrefs.getBoolean(SHARED_PREFS_RECORD_LOGS_ENABLED, false) // Disabled by default
    }

    fun setRecordLogsEnabled(enabled: Boolean) {
        sharedPrefs.edit()
            .putBoolean(SHARED_PREFS_RECORD_LOGS_ENABLED, enabled)
            .apply()
    }

    fun getBatteryOptimizationsRemindTime(): Long {
        return sharedPrefs.getLong(SHARED_PREFS_BATTERY_OPTIMIZATIONS_REMIND_TIME, BATTERY_OPTIMIZATIONS_REMIND_TIME_ALWAYS)
    }

    fun setBatteryOptimizationsRemindTime(timeMillis: Long) {
        sharedPrefs.edit()
            .putLong(SHARED_PREFS_BATTERY_OPTIMIZATIONS_REMIND_TIME, timeMillis)
            .apply()
    }

    fun getWebSocketRemindTime(): Long {
        return sharedPrefs.getLong(SHARED_PREFS_WEBSOCKET_REMIND_TIME, WEBSOCKET_REMIND_TIME_ALWAYS)
    }

    fun setWebSocketRemindTime(timeMillis: Long) {
        sharedPrefs.edit()
            .putLong(SHARED_PREFS_WEBSOCKET_REMIND_TIME, timeMillis)
            .apply()
    }

    fun getDefaultBaseUrl(): String? {
        return sharedPrefs.getString(SHARED_PREFS_DEFAULT_BASE_URL, null) ?:
            sharedPrefs.getString(SHARED_PREFS_UNIFIED_PUSH_BASE_URL, null) // Fall back to UP URL, removed when default is set!
    }

    fun setDefaultBaseUrl(baseUrl: String) {
        if (baseUrl == "") {
            sharedPrefs
                .edit()
                .remove(SHARED_PREFS_UNIFIED_PUSH_BASE_URL) // Remove legacy key
                .remove(SHARED_PREFS_DEFAULT_BASE_URL)
                .apply()
        } else {
            sharedPrefs.edit()
                .remove(SHARED_PREFS_UNIFIED_PUSH_BASE_URL) // Remove legacy key
                .putString(SHARED_PREFS_DEFAULT_BASE_URL, baseUrl)
                .apply()
        }
    }

    fun isGlobalMuted(): Boolean {
        val mutedUntil = getGlobalMutedUntil()
        return mutedUntil == 1L || (mutedUntil > 1L && mutedUntil > System.currentTimeMillis()/1000)
    }

    fun getGlobalMutedUntil(): Long {
        return sharedPrefs.getLong(SHARED_PREFS_MUTED_UNTIL_TIMESTAMP, 0L)
    }

    fun setGlobalMutedUntil(mutedUntilTimestamp: Long) {
        sharedPrefs.edit()
            .putLong(SHARED_PREFS_MUTED_UNTIL_TIMESTAMP, mutedUntilTimestamp)
            .apply()
    }

    fun checkGlobalMutedUntil(): Boolean {
        val mutedUntil = sharedPrefs.getLong(SHARED_PREFS_MUTED_UNTIL_TIMESTAMP, 0L)
        val expired = mutedUntil > 1L && System.currentTimeMillis()/1000 > mutedUntil
        if (expired) {
            sharedPrefs.edit()
                .putLong(SHARED_PREFS_MUTED_UNTIL_TIMESTAMP, 0L)
                .apply()
            return true
        }
        return false
    }

    fun getLastShareTopics(): List<String> {
        val topics = sharedPrefs.getString(SHARED_PREFS_LAST_TOPICS, "") ?: ""
        return topics.split("\n").filter { validUrl(it) }
    }

    fun addLastShareTopic(topic: String) {
        val topics = (getLastShareTopics().filterNot { it == topic } + topic).takeLast(LAST_TOPICS_COUNT)
        sharedPrefs.edit()
            .putString(SHARED_PREFS_LAST_TOPICS, topics.joinToString(separator = "\n"))
            .apply()
    }

    private fun toSubscriptionList(list: List<SubscriptionWithMetadata>): List<Subscription> {
        return list.map { s ->
            val connectionState = connectionStates.getOrElse(s.id) { ConnectionState.NOT_APPLICABLE }
            Subscription(
                id = s.id,
                baseUrl = s.baseUrl,
                topic = s.topic,
                instant = s.instant,
                mutedUntil = s.mutedUntil,
                minPriority = s.minPriority,
                autoDelete = s.autoDelete,
                lastNotificationId = s.lastNotificationId,
                icon = s.icon,
                upAppId = s.upAppId,
                upConnectorToken = s.upConnectorToken,
                displayName = s.displayName,
                totalCount = s.totalCount,
                newCount = s.newCount,
                lastActive = s.lastActive,
                state = connectionState
            )
        }
    }

    private fun toSubscription(s: SubscriptionWithMetadata?): Subscription? {
        if (s == null) {
            return null
        }
        return Subscription(
            id = s.id,
            baseUrl = s.baseUrl,
            topic = s.topic,
            instant = s.instant,
            mutedUntil = s.mutedUntil,
            minPriority = s.minPriority,
            autoDelete = s.autoDelete,
            lastNotificationId = s.lastNotificationId,
            icon = s.icon,
            upAppId = s.upAppId,
            upConnectorToken = s.upConnectorToken,
            displayName = s.displayName,
            totalCount = s.totalCount,
            newCount = s.newCount,
            lastActive = s.lastActive,
            state = getState(s.id)
        )
    }

    fun updateState(subscriptionIds: Collection<Long>, newState: ConnectionState) {
        var changed = false
        subscriptionIds.forEach { subscriptionId ->
            val state = connectionStates.getOrElse(subscriptionId) { ConnectionState.NOT_APPLICABLE }
            if (state !== newState) {
                changed = true
                if (newState == ConnectionState.NOT_APPLICABLE) {
                    connectionStates.remove(subscriptionId)
                } else {
                    connectionStates[subscriptionId] = newState
                }
            }
        }
        if (changed) {
            connectionStatesLiveData.postValue(connectionStates)
        }
    }

    private fun getState(subscriptionId: Long): ConnectionState {
        return connectionStatesLiveData.value!!.getOrElse(subscriptionId) { ConnectionState.NOT_APPLICABLE }
    }

    companion object {
        const val SHARED_PREFS_ID = "MainPreferences"
        const val SHARED_PREFS_POLL_WORKER_VERSION = "PollWorkerVersion"
        const val SHARED_PREFS_DELETE_WORKER_VERSION = "DeleteWorkerVersion"
        const val SHARED_PREFS_AUTO_RESTART_WORKER_VERSION = "AutoRestartWorkerVersion"
        const val SHARED_PREFS_MUTED_UNTIL_TIMESTAMP = "MutedUntil"
        const val SHARED_PREFS_MIN_PRIORITY = "MinPriority"
        const val SHARED_PREFS_AUTO_DOWNLOAD_MAX_SIZE = "AutoDownload"
        const val SHARED_PREFS_AUTO_DELETE_SECONDS = "AutoDelete"
        const val SHARED_PREFS_CONNECTION_PROTOCOL = "ConnectionProtocol"
        const val SHARED_PREFS_DARK_MODE = "DarkMode"
        const val SHARED_PREFS_BROADCAST_ENABLED = "BroadcastEnabled"
        const val SHARED_PREFS_RECORD_LOGS_ENABLED = "RecordLogs"
        const val SHARED_PREFS_BATTERY_OPTIMIZATIONS_REMIND_TIME = "BatteryOptimizationsRemindTime"
        const val SHARED_PREFS_WEBSOCKET_REMIND_TIME = "JsonStreamRemindTime" // "Use WebSocket" banner (used to be JSON stream deprecation banner)
        const val SHARED_PREFS_UNIFIED_PUSH_BASE_URL = "UnifiedPushBaseURL" // Legacy key required for migration to DefaultBaseURL
        const val SHARED_PREFS_DEFAULT_BASE_URL = "DefaultBaseURL"
        const val SHARED_PREFS_LAST_TOPICS = "LastTopics"

        private const val LAST_TOPICS_COUNT = 3

        const val MIN_PRIORITY_USE_GLOBAL = 0
        const val MIN_PRIORITY_ANY = 1

        const val MUTED_UNTIL_SHOW_ALL = 0L
        const val MUTED_UNTIL_FOREVER = 1L
        const val MUTED_UNTIL_TOMORROW = 2L

        private const val ONE_MB = 1024 * 1024L
        const val AUTO_DOWNLOAD_NEVER = 0L // Values must match values.xml
        const val AUTO_DOWNLOAD_ALWAYS = 1L
        const val AUTO_DOWNLOAD_DEFAULT = ONE_MB

        private const val ONE_DAY_SECONDS = 24 * 60 * 60L
        const val AUTO_DELETE_USE_GLOBAL = -1L // Values must match values.xml
        const val AUTO_DELETE_NEVER = 0L
        const val AUTO_DELETE_ONE_DAY_SECONDS = ONE_DAY_SECONDS
        const val AUTO_DELETE_THREE_DAYS_SECONDS = 3 * ONE_DAY_SECONDS
        const val AUTO_DELETE_ONE_WEEK_SECONDS = 7 * ONE_DAY_SECONDS
        const val AUTO_DELETE_ONE_MONTH_SECONDS = 30 * ONE_DAY_SECONDS
        const val AUTO_DELETE_THREE_MONTHS_SECONDS = 90 * ONE_DAY_SECONDS
        const val AUTO_DELETE_DEFAULT_SECONDS = AUTO_DELETE_ONE_MONTH_SECONDS

        const val CONNECTION_PROTOCOL_JSONHTTP = "jsonhttp"
        const val CONNECTION_PROTOCOL_WS = "ws"

        const val BATTERY_OPTIMIZATIONS_REMIND_TIME_ALWAYS = 1L
        const val BATTERY_OPTIMIZATIONS_REMIND_TIME_NEVER = Long.MAX_VALUE

        const val WEBSOCKET_REMIND_TIME_ALWAYS = 1L
        const val WEBSOCKET_REMIND_TIME_NEVER = Long.MAX_VALUE

        private const val TAG = "NtfyRepository"
        private var instance: Repository? = null

        fun getInstance(context: Context): Repository {
            val database = Database.getInstance(context.applicationContext)
            val sharedPrefs = context.getSharedPreferences(SHARED_PREFS_ID, Context.MODE_PRIVATE)
            return getInstance(sharedPrefs, database)
        }

        private fun getInstance(sharedPrefs: SharedPreferences, database: Database): Repository {
            return synchronized(Repository::class) {
                val newInstance = instance ?: Repository(sharedPrefs, database)
                instance = newInstance
                newInstance
            }
        }
    }
}

/* https://stackoverflow.com/a/57079290/1440785 */
fun <T, K, R> LiveData<T>.combineWith(
    liveData: LiveData<K>,
    block: (T?, K?) -> R
): LiveData<R> {
    val result = MediatorLiveData<R>()
    result.addSource(this) {
        result.value = block(this.value, liveData.value)
    }
    result.addSource(liveData) {
        result.value = block(this.value, liveData.value)
    }
    return result
}<|MERGE_RESOLUTION|>--- conflicted
+++ resolved
@@ -92,17 +92,12 @@
         return notificationDao.listDeletedWithAttachments()
     }
 
-<<<<<<< HEAD
-    fun getDeletedNotificationsWithIcons(): List<Notification> {
-        return notificationDao.listDeletedWithIcons()
-=======
     fun getActiveIconUris(): Set<String> {
         return notificationDao.listActiveIconUris().toSet()
     }
 
     fun clearIconUri(uri: String) {
         notificationDao.clearIconUri(uri)
->>>>>>> c5701e5d
     }
 
     fun getNotificationsLiveData(subscriptionId: Long): LiveData<List<Notification>> {
