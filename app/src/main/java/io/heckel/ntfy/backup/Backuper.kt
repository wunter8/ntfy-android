--- conflicted
+++ resolved
@@ -152,11 +152,6 @@
                 val icon = if (n.icon != null) {
                     io.heckel.ntfy.db.Icon(
                         url = n.icon.url,
-<<<<<<< HEAD
-                        type = n.icon.type,
-                        size = n.icon.size,
-=======
->>>>>>> c5701e5d
                         contentUri = n.icon.contentUri,
                     )
                 } else {
@@ -284,11 +279,6 @@
             val icon = if (n.icon != null) {
                 Icon(
                     url = n.icon.url,
-<<<<<<< HEAD
-                    type = n.icon.type,
-                    size = n.icon.size,
-=======
->>>>>>> c5701e5d
                     contentUri = n.icon.contentUri,
                 )
             } else {
@@ -409,14 +399,7 @@
 
 data class Icon(
     val url: String, // URL (mandatory, see ntfy server)
-<<<<<<< HEAD
-    val type: String?, // MIME type
-    val size: Long?, // Size in bytes
     val contentUri: String?, // After it's downloaded, the content:// location
-    val progress: Int, // Progress during download, -1 if not downloaded
-=======
-    val contentUri: String?, // After it's downloaded, the content:// location
->>>>>>> c5701e5d
 )
 
 data class User(
