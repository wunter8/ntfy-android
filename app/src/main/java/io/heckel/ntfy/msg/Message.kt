--- conflicted
+++ resolved
@@ -13,11 +13,7 @@
     val priority: Int?,
     val tags: List<String>?,
     val click: String?,
-<<<<<<< HEAD
-    val icon: MessageIcon?,
-=======
     val icon: String?,
->>>>>>> c5701e5d
     val actions: List<MessageAction>?,
     val title: String?,
     val message: String,
