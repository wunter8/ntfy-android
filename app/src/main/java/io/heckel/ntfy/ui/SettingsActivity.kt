package io.heckel.ntfy.ui

<<<<<<< HEAD
import android.Manifest
import android.content.ClipData
import android.content.ClipboardManager
import android.content.Context
import android.content.pm.PackageManager
import android.os.Build
=======
import android.content.*
>>>>>>> ba4ae089
import android.os.Bundle
import android.text.TextUtils
import android.util.Log
import android.widget.Toast
import androidx.appcompat.app.AppCompatActivity
import androidx.core.app.ActivityCompat
import androidx.core.content.ContextCompat
import androidx.fragment.app.FragmentManager
import androidx.preference.*
import androidx.preference.Preference.OnPreferenceClickListener
import io.heckel.ntfy.BuildConfig
import io.heckel.ntfy.R
import io.heckel.ntfy.app.Application
import io.heckel.ntfy.data.Repository
<<<<<<< HEAD
import io.heckel.ntfy.util.formatBytes
=======
import io.heckel.ntfy.service.SubscriberService
>>>>>>> ba4ae089
import io.heckel.ntfy.util.formatDateShort
import io.heckel.ntfy.util.toPriorityString

class SettingsActivity : AppCompatActivity() {
    private val repository by lazy { (application as Application).repository }
    private lateinit var fragment: SettingsFragment

    override fun onCreate(savedInstanceState: Bundle?) {
        super.onCreate(savedInstanceState)
        setContentView(R.layout.activity_settings)

        Log.d(TAG, "Create $this")

        if (savedInstanceState == null) {
            fragment = SettingsFragment(repository, supportFragmentManager)
            supportFragmentManager
                .beginTransaction()
                .replace(R.id.settings_layout, fragment)
                .commit()
        }

        // Action bar
        title = getString(R.string.settings_title)

        // Show 'Back' button
        supportActionBar?.setDisplayHomeAsUpEnabled(true)
    }

    class SettingsFragment(val repository: Repository, private val supportFragmentManager: FragmentManager) : PreferenceFragmentCompat() {
        private var autoDownloadSelection = repository.getAutoDownloadMaxSize() // Only used for <= Android P, due to permissions request

        override fun onCreatePreferences(savedInstanceState: Bundle?, rootKey: String?) {
            setPreferencesFromResource(R.xml.main_preferences, rootKey)

            // Important note: We do not use the default shared prefs to store settings. Every
            // preferenceDataStore is overridden to use the repository. This is convenient, because
            // everybody has access to the repository.

            // Notifications muted until (global)
            val mutedUntilPrefId = context?.getString(R.string.settings_notifications_muted_until_key) ?: return
            val mutedUntilSummary = { s: Long ->
                when (s) {
                    0L -> getString(R.string.settings_notifications_muted_until_enabled)
                    1L -> getString(R.string.settings_notifications_muted_until_disabled_forever)
                    else -> {
                        val formattedDate = formatDateShort(s)
                        getString(R.string.settings_notifications_muted_until_disabled_until, formattedDate)
                    }
                }
            }
            val mutedUntil: Preference? = findPreference(mutedUntilPrefId)
            mutedUntil?.preferenceDataStore = object : PreferenceDataStore() { } // Dummy store to protect from accidentally overwriting
            mutedUntil?.summary = mutedUntilSummary(repository.getGlobalMutedUntil())
            mutedUntil?.onPreferenceClickListener = OnPreferenceClickListener {
                if (repository.getGlobalMutedUntil() > 0) {
                    repository.setGlobalMutedUntil(0)
                    mutedUntil?.summary = mutedUntilSummary(0)
                } else {
                    val notificationFragment = NotificationFragment()
                    notificationFragment.settingsListener = object : NotificationFragment.NotificationSettingsListener {
                        override fun onNotificationMutedUntilChanged(mutedUntilTimestamp: Long) {
                            repository.setGlobalMutedUntil(mutedUntilTimestamp)
                            mutedUntil?.summary = mutedUntilSummary(mutedUntilTimestamp)
                        }
                    }
                    notificationFragment.show(supportFragmentManager, NotificationFragment.TAG)
                }
                true
            }

            // Minimum priority
            val minPriorityPrefId = context?.getString(R.string.settings_notifications_min_priority_key) ?: return
            val minPriority: ListPreference? = findPreference(minPriorityPrefId)
            minPriority?.value = repository.getMinPriority().toString()
            minPriority?.preferenceDataStore = object : PreferenceDataStore() {
                override fun putString(key: String?, value: String?) {
                    val minPriorityValue = value?.toIntOrNull() ?:return
                    repository.setMinPriority(minPriorityValue)
                }
                override fun getString(key: String?, defValue: String?): String {
                    return repository.getMinPriority().toString()
                }
            }
            minPriority?.summaryProvider = Preference.SummaryProvider<ListPreference> { pref ->
                val minPriorityValue = pref.value.toIntOrNull() ?: 1 // 1/low means all priorities
                when (minPriorityValue) {
                    1 -> getString(R.string.settings_notifications_min_priority_summary_any)
                    5 -> getString(R.string.settings_notifications_min_priority_summary_max)
                    else -> {
                        val minPriorityString = toPriorityString(minPriorityValue)
                        getString(R.string.settings_notifications_min_priority_summary_x_or_higher, minPriorityValue, minPriorityString)
                    }
                }
            }

<<<<<<< HEAD
            // Auto download
            val autoDownloadPrefId = context?.getString(R.string.settings_notifications_auto_download_key) ?: return
            val autoDownload: ListPreference? = findPreference(autoDownloadPrefId)
            autoDownload?.value = repository.getAutoDownloadMaxSize().toString()
            autoDownload?.preferenceDataStore = object : PreferenceDataStore() {
                override fun putString(key: String?, value: String?) {
                    val maxSize = value?.toLongOrNull() ?:return
                    repository.setAutoDownloadMaxSize(maxSize)
                }
                override fun getString(key: String?, defValue: String?): String {
                    return repository.getAutoDownloadMaxSize().toString()
                }
            }
            autoDownload?.summaryProvider = Preference.SummaryProvider<ListPreference> { pref ->
                val maxSize = pref.value.toLongOrNull() ?: repository.getAutoDownloadMaxSize()
                when (maxSize) {
                    Repository.AUTO_DOWNLOAD_NEVER -> getString(R.string.settings_notifications_auto_download_summary_never)
                    Repository.AUTO_DOWNLOAD_ALWAYS -> getString(R.string.settings_notifications_auto_download_summary_always)
                    else -> getString(R.string.settings_notifications_auto_download_summary_smaller_than_x, formatBytes(maxSize, decimals = 0))
                }
            }
            if (Build.VERSION.SDK_INT <= Build.VERSION_CODES.P) {
                autoDownload?.setOnPreferenceChangeListener { _, v ->
                    if (ContextCompat.checkSelfPermission(requireContext(), Manifest.permission.WRITE_EXTERNAL_STORAGE) == PackageManager.PERMISSION_DENIED) {
                        ActivityCompat.requestPermissions(requireActivity(), arrayOf(Manifest.permission.WRITE_EXTERNAL_STORAGE), REQUEST_CODE_WRITE_EXTERNAL_STORAGE_PERMISSION_FOR_AUTO_DOWNLOAD)
                        autoDownloadSelection = v.toString().toLongOrNull() ?: repository.getAutoDownloadMaxSize()
                        false // If permission is granted, auto-download will be enabled in onRequestPermissionsResult()
                    } else {
                        true
                    }
=======
            // Permanent wakelock enabled
            val wakelockEnabledPrefId = context?.getString(R.string.settings_advanced_wakelock_key) ?: return
            val wakelockEnabled: SwitchPreference? = findPreference(wakelockEnabledPrefId)
            wakelockEnabled?.isChecked = repository.getWakelockEnabled()
            wakelockEnabled?.preferenceDataStore = object : PreferenceDataStore() {
                override fun putBoolean(key: String?, value: Boolean) {
                    repository.setWakelockEnabled(value)
                    val context = this@SettingsFragment.context
                    Intent(context, SubscriberService::class.java).also { intent ->
                        // Service will autorestart
                        context?.stopService(intent)
                    }
                }
                override fun getBoolean(key: String?, defValue: Boolean): Boolean {
                    return repository.getWakelockEnabled()
                }
            }
            wakelockEnabled?.summaryProvider = Preference.SummaryProvider<SwitchPreference> { pref ->
                if (pref.isChecked) {
                    getString(R.string.settings_advanced_wakelock_summary_enabled)
                } else {
                    getString(R.string.settings_advanced_wakelock_summary_disabled)
>>>>>>> ba4ae089
                }
            }

            // Broadcast enabled
            val broadcastEnabledPrefId = context?.getString(R.string.settings_advanced_broadcast_key) ?: return
            val broadcastEnabled: SwitchPreference? = findPreference(broadcastEnabledPrefId)
            broadcastEnabled?.isChecked = repository.getBroadcastEnabled()
            broadcastEnabled?.preferenceDataStore = object : PreferenceDataStore() {
                override fun putBoolean(key: String?, value: Boolean) {
                    repository.setBroadcastEnabled(value)
                }
                override fun getBoolean(key: String?, defValue: Boolean): Boolean {
                    return repository.getBroadcastEnabled()
                }
            }
            broadcastEnabled?.summaryProvider = Preference.SummaryProvider<SwitchPreference> { pref ->
                if (pref.isChecked) {
                    getString(R.string.settings_advanced_broadcast_summary_enabled)
                } else {
                    getString(R.string.settings_advanced_broadcast_summary_disabled)
                }
            }

            // UnifiedPush enabled
            val upEnabledPrefId = context?.getString(R.string.settings_unified_push_enabled_key) ?: return
            val upEnabled: SwitchPreference? = findPreference(upEnabledPrefId)
            upEnabled?.isChecked = repository.getUnifiedPushEnabled()
            upEnabled?.preferenceDataStore = object : PreferenceDataStore() {
                override fun putBoolean(key: String?, value: Boolean) {
                    repository.setUnifiedPushEnabled(value)
                }
                override fun getBoolean(key: String?, defValue: Boolean): Boolean {
                    return repository.getUnifiedPushEnabled()
                }
            }
            upEnabled?.summaryProvider = Preference.SummaryProvider<SwitchPreference> { pref ->
                if (pref.isChecked) {
                    getString(R.string.settings_unified_push_enabled_summary_on)
                } else {
                    getString(R.string.settings_unified_push_enabled_summary_off)
                }
            }

            // UnifiedPush Base URL
            val appBaseUrl = context?.getString(R.string.app_base_url) ?: return
            val upBaseUrlPrefId = context?.getString(R.string.settings_unified_push_base_url_key) ?: return
            val upBaseUrl: EditTextPreference? = findPreference(upBaseUrlPrefId)
            upBaseUrl?.text = repository.getUnifiedPushBaseUrl() ?: ""
            upBaseUrl?.preferenceDataStore = object : PreferenceDataStore() {
                override fun putString(key: String, value: String?) {
                    val baseUrl = value ?: return
                    repository.setUnifiedPushBaseUrl(baseUrl)
                }
                override fun getString(key: String, defValue: String?): String? {
                    return repository.getUnifiedPushBaseUrl()
                }
            }
            upBaseUrl?.summaryProvider = Preference.SummaryProvider<EditTextPreference> { pref ->
                if (TextUtils.isEmpty(pref.text)) {
                    getString(R.string.settings_unified_push_base_url_default_summary, appBaseUrl)
                } else {
                    pref.text
                }
            }

            // Version
            val versionPrefId = context?.getString(R.string.settings_about_version_key) ?: return
            val versionPref: Preference? = findPreference(versionPrefId)
            val version = getString(R.string.settings_about_version_format, BuildConfig.VERSION_NAME, BuildConfig.FLAVOR)
            versionPref?.summary = version
            versionPref?.onPreferenceClickListener = OnPreferenceClickListener {
                val context = context ?: return@OnPreferenceClickListener false
                val clipboard = context.getSystemService(Context.CLIPBOARD_SERVICE) as ClipboardManager
                val clip = ClipData.newPlainText("app version", version)
                clipboard.setPrimaryClip(clip)
                Toast
                    .makeText(context, getString(R.string.settings_about_version_copied_to_clipboard_message), Toast.LENGTH_LONG)
                    .show()
                true
            }
        }

        fun setAutoDownload() {
            val autoDownloadPrefId = context?.getString(R.string.settings_notifications_auto_download_key) ?: return
            val autoDownload: ListPreference? = findPreference(autoDownloadPrefId)
            autoDownload?.value = autoDownloadSelection.toString()
            repository.setAutoDownloadMaxSize(autoDownloadSelection)
        }
    }

    override fun onRequestPermissionsResult(requestCode: Int, permissions: Array<String>, grantResults: IntArray) {
        super.onRequestPermissionsResult(requestCode, permissions, grantResults)
        if (requestCode == REQUEST_CODE_WRITE_EXTERNAL_STORAGE_PERMISSION_FOR_AUTO_DOWNLOAD) {
            if (grantResults.isNotEmpty() && grantResults[0] == PackageManager.PERMISSION_GRANTED) {
                setAutoDownload()
            }
        }
    }

    private fun setAutoDownload() {
        if (!this::fragment.isInitialized) return
        fragment.setAutoDownload()
    }

    companion object {
        private const val TAG = "NtfySettingsActivity"
        private const val REQUEST_CODE_WRITE_EXTERNAL_STORAGE_PERMISSION_FOR_AUTO_DOWNLOAD = 2586
    }
}<|MERGE_RESOLUTION|>--- conflicted
+++ resolved
@@ -1,15 +1,9 @@
 package io.heckel.ntfy.ui
 
-<<<<<<< HEAD
 import android.Manifest
-import android.content.ClipData
-import android.content.ClipboardManager
-import android.content.Context
+import android.content.*
 import android.content.pm.PackageManager
 import android.os.Build
-=======
-import android.content.*
->>>>>>> ba4ae089
 import android.os.Bundle
 import android.text.TextUtils
 import android.util.Log
@@ -24,11 +18,8 @@
 import io.heckel.ntfy.R
 import io.heckel.ntfy.app.Application
 import io.heckel.ntfy.data.Repository
-<<<<<<< HEAD
+import io.heckel.ntfy.service.SubscriberService
 import io.heckel.ntfy.util.formatBytes
-=======
-import io.heckel.ntfy.service.SubscriberService
->>>>>>> ba4ae089
 import io.heckel.ntfy.util.formatDateShort
 import io.heckel.ntfy.util.toPriorityString
 
@@ -124,7 +115,6 @@
                 }
             }
 
-<<<<<<< HEAD
             // Auto download
             val autoDownloadPrefId = context?.getString(R.string.settings_notifications_auto_download_key) ?: return
             val autoDownload: ListPreference? = findPreference(autoDownloadPrefId)
@@ -155,7 +145,9 @@
                     } else {
                         true
                     }
-=======
+                }
+            }
+
             // Permanent wakelock enabled
             val wakelockEnabledPrefId = context?.getString(R.string.settings_advanced_wakelock_key) ?: return
             val wakelockEnabled: SwitchPreference? = findPreference(wakelockEnabledPrefId)
@@ -178,7 +170,6 @@
                     getString(R.string.settings_advanced_wakelock_summary_enabled)
                 } else {
                     getString(R.string.settings_advanced_wakelock_summary_disabled)
->>>>>>> ba4ae089
                 }
             }
 
